--- conflicted
+++ resolved
@@ -149,12 +149,9 @@
   * [stake][cli] [\#1672](https://github.com/cosmos/cosmos-sdk/issues/1672) Introduced
   new commission flags for validator commands `create-validator` and `edit-validator`.
   * [stake][cli] [\#1890](https://github.com/cosmos/cosmos-sdk/issues/1890) Add `--genesis-format` flag to `gaiacli tx create-validator` to produce transactions in genesis-friendly format.
-<<<<<<< HEAD
   * [cli] [\#2524](https://github.com/cosmos/cosmos-sdk/issues/2524) Add support offline mode to `gaiacli tx sign`. Lookups are not performed if the flag `--offline` is on.
   * [cli] [\#2558](https://github.com/cosmos/cosmos-sdk/issues/2558) Improve --print-sigs mode. It now performs a complete set of sanity checks and reports to the user. Also added --raw-signature to print the signature only, not the whole transaction.
-=======
-  * [cli][\#2554](https://github.com/cosmos/cosmos-sdk/issues/2554) Make `gaiacli keys show` multisig ready.
->>>>>>> c5778312
+  * [cli] [\#2554](https://github.com/cosmos/cosmos-sdk/issues/2554) Make `gaiacli keys show` multisig ready.
 
 * Gaia
   * [cli] #2170 added ability to show the node's address via `gaiad tendermint show-address`
