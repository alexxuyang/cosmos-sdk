--- conflicted
+++ resolved
@@ -11,7 +11,7 @@
 	dbm "github.com/tendermint/tendermint/libs/db"
 	"github.com/tendermint/tendermint/libs/log"
 
-	codec "github.com/cosmos/cosmos-sdk/codec"
+	"github.com/cosmos/cosmos-sdk/codec"
 	"github.com/cosmos/cosmos-sdk/store"
 	sdk "github.com/cosmos/cosmos-sdk/types"
 
@@ -30,13 +30,8 @@
 func TestKeeper(t *testing.T) {
 	ms, authKey := setupMultiStore()
 
-<<<<<<< HEAD
-	cdc := wire.NewCodec()
-	auth.RegisterAccount(cdc)
-=======
 	cdc := codec.New()
 	auth.RegisterBaseAccount(cdc)
->>>>>>> b09e8599
 
 	ctx := sdk.NewContext(ms, abci.Header{}, false, log.NewNopLogger())
 	accountMapper := auth.NewAccountMapper(cdc, authKey, auth.ProtoBaseAccount)
@@ -120,13 +115,8 @@
 func TestSendKeeper(t *testing.T) {
 	ms, authKey := setupMultiStore()
 
-<<<<<<< HEAD
-	cdc := wire.NewCodec()
-	auth.RegisterAccount(cdc)
-=======
 	cdc := codec.New()
 	auth.RegisterBaseAccount(cdc)
->>>>>>> b09e8599
 
 	ctx := sdk.NewContext(ms, abci.Header{}, false, log.NewNopLogger())
 	accountMapper := auth.NewAccountMapper(cdc, authKey, auth.ProtoBaseAccount)
@@ -194,13 +184,8 @@
 func TestViewKeeper(t *testing.T) {
 	ms, authKey := setupMultiStore()
 
-<<<<<<< HEAD
-	cdc := wire.NewCodec()
-	auth.RegisterAccount(cdc)
-=======
 	cdc := codec.New()
 	auth.RegisterBaseAccount(cdc)
->>>>>>> b09e8599
 
 	ctx := sdk.NewContext(ms, abci.Header{}, false, log.NewNopLogger())
 	accountMapper := auth.NewAccountMapper(cdc, authKey, auth.ProtoBaseAccount)
@@ -227,12 +212,14 @@
 func TestVesting(t *testing.T) {
 	ms, authKey := setupMultiStore()
 
-	cdc := wire.NewCodec()
-	auth.RegisterAccount(cdc)
+	cdc := codec.New()
+
+	codec.RegisterCrypto(cdc)
+	auth.RegisterCodec(cdc)
 
 	ctx := sdk.NewContext(ms, abci.Header{Time: time.Unix(500, 0)}, false, log.NewNopLogger())
 	accountMapper := auth.NewAccountMapper(cdc, authKey, auth.ProtoBaseAccount)
-	coinKeeper := NewKeeper(accountMapper)
+	coinKeeper := NewBaseKeeper(accountMapper)
 
 	addr1 := sdk.AccAddress([]byte("addr1"))
 	addr2 := sdk.AccAddress([]byte("addr2"))
@@ -279,12 +266,14 @@
 func TestVestingInputOutput(t *testing.T) {
 	ms, authKey := setupMultiStore()
 
-	cdc := wire.NewCodec()
-	auth.RegisterAccount(cdc)
+	cdc := codec.New()
+
+	codec.RegisterCrypto(cdc)
+	auth.RegisterCodec(cdc)
 
 	ctx := sdk.NewContext(ms, abci.Header{Time: time.Unix(500, 0)}, false, log.NewNopLogger())
 	accountMapper := auth.NewAccountMapper(cdc, authKey, auth.ProtoBaseAccount)
-	coinKeeper := NewKeeper(accountMapper)
+	coinKeeper := NewBaseKeeper(accountMapper)
 
 	addr1 := sdk.AccAddress([]byte("addr1"))
 	addr2 := sdk.AccAddress([]byte("addr2"))
@@ -307,12 +296,14 @@
 func TestDelayTransferSend(t *testing.T) {
 	ms, authKey := setupMultiStore()
 
-	cdc := wire.NewCodec()
-	auth.RegisterAccount(cdc)
+	cdc := codec.New()
+
+	codec.RegisterCrypto(cdc)
+	auth.RegisterCodec(cdc)
 
 	ctx := sdk.NewContext(ms, abci.Header{Time: time.Unix(500, 0)}, false, log.NewNopLogger())
 	accountMapper := auth.NewAccountMapper(cdc, authKey, auth.ProtoBaseAccount)
-	coinKeeper := NewKeeper(accountMapper)
+	coinKeeper := NewBaseKeeper(accountMapper)
 
 	addr1 := sdk.AccAddress([]byte("addr1"))
 	addr2 := sdk.AccAddress([]byte("addr2"))
@@ -358,12 +349,14 @@
 func TestDelayTransferInputOutput(t *testing.T) {
 	ms, authKey := setupMultiStore()
 
-	cdc := wire.NewCodec()
-	auth.RegisterAccount(cdc)
+	cdc := codec.New()
+
+	codec.RegisterCrypto(cdc)
+	auth.RegisterCodec(cdc)
 
 	ctx := sdk.NewContext(ms, abci.Header{Time: time.Unix(500, 0)}, false, log.NewNopLogger())
 	accountMapper := auth.NewAccountMapper(cdc, authKey, auth.ProtoBaseAccount)
-	coinKeeper := NewKeeper(accountMapper)
+	coinKeeper := NewBaseKeeper(accountMapper)
 
 	addr1 := sdk.AccAddress([]byte("addr1"))
 	addr2 := sdk.AccAddress([]byte("addr2"))
@@ -394,12 +387,14 @@
 	// SubtractCoins must still work without vesting restriction so that they can delegate locked coins.
 	ms, authKey := setupMultiStore()
 
-	cdc := wire.NewCodec()
-	auth.RegisterAccount(cdc)
+	cdc := codec.New()
+
+	codec.RegisterCrypto(cdc)
+	auth.RegisterCodec(cdc)
 
 	ctx := sdk.NewContext(ms, abci.Header{}, false, log.NewNopLogger())
 	accountMapper := auth.NewAccountMapper(cdc, authKey, auth.ProtoBaseAccount)
-	coinKeeper := NewKeeper(accountMapper)
+	coinKeeper := NewBaseKeeper(accountMapper)
 
 	addr1 := sdk.AccAddress([]byte("addr1"))
 	addr2 := sdk.AccAddress([]byte("addr2"))
