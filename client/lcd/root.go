package lcd

import (
	"errors"
	"net"
	"net/http"
	"os"

	"github.com/cosmos/cosmos-sdk/client"
	"github.com/cosmos/cosmos-sdk/client/context"
	"github.com/cosmos/cosmos-sdk/client/keys"
	"github.com/cosmos/cosmos-sdk/client/rpc"
	"github.com/cosmos/cosmos-sdk/client/tx"
	"github.com/cosmos/cosmos-sdk/codec"
	auth "github.com/cosmos/cosmos-sdk/x/auth/client/rest"
	bank "github.com/cosmos/cosmos-sdk/x/bank/client/rest"
	gov "github.com/cosmos/cosmos-sdk/x/gov/client/rest"
	slashing "github.com/cosmos/cosmos-sdk/x/slashing/client/rest"
	stake "github.com/cosmos/cosmos-sdk/x/stake/client/rest"
	"github.com/gorilla/mux"
	"github.com/rakyll/statik/fs"
	"github.com/spf13/cobra"
	"github.com/spf13/viper"
	cmn "github.com/tendermint/tendermint/libs/common"
	"github.com/tendermint/tendermint/libs/log"
	tmserver "github.com/tendermint/tendermint/rpc/lib/server"
)

const (
	flagListenAddr         = "laddr"
	flagCORS               = "cors"
	flagMaxOpenConnections = "max-open"
	flagInsecure           = "insecure"
	flagSSLHosts           = "ssl-hosts"
	flagSSLCertFile        = "ssl-certfile"
	flagSSLKeyFile         = "ssl-keyfile"
)

// ServeCommand will generate a long-running rest server
// (aka Light Client Daemon) that exposes functionality similar
// to the cli, but over rest
func ServeCommand(cdc *codec.Codec) *cobra.Command {

	cmd := &cobra.Command{
		Use:   "rest-server",
		Short: "Start LCD (light-client daemon), a local REST server",
		RunE: func(cmd *cobra.Command, args []string) (err error) {
			listenAddr := viper.GetString(flagListenAddr)
			handler := createHandler(cdc)
			logger := log.NewTMLogger(log.NewSyncWriter(os.Stdout)).With("module", "rest-server")
			maxOpen := viper.GetInt(flagMaxOpenConnections)
			sslHosts := viper.GetString(flagSSLHosts)
			certFile := viper.GetString(flagSSLCertFile)
			keyFile := viper.GetString(flagSSLKeyFile)
			cleanupFunc := func() {}

			var listener net.Listener
			var fingerprint string
			if viper.GetBool(flagInsecure) {
				listener, err = tmserver.StartHTTPServer(
					listenAddr, handler, logger,
					tmserver.Config{MaxOpenConnections: maxOpen},
				)
				if err != nil {
					return
				}
			} else {
				if certFile != "" {
					// validateCertKeyFiles() is needed to work around tendermint/tendermint#2460
					err = validateCertKeyFiles(certFile, keyFile)
					if err != nil {
						return err
					}
					//  cert/key pair is provided, read the fingerprint
					fingerprint, err = fingerprintFromFile(certFile)
					if err != nil {
						return err
					}
				} else {
					// if certificate is not supplied, generate a self-signed one
					certFile, keyFile, fingerprint, err = genCertKeyFilesAndReturnFingerprint(sslHosts)
					if err != nil {
						return err
					}
					cleanupFunc = func() {
						os.Remove(certFile)
						os.Remove(keyFile)
					}
					defer cleanupFunc()
				}
				listener, err = tmserver.StartHTTPAndTLSServer(
					listenAddr, handler,
					certFile, keyFile,
					logger,
					tmserver.Config{MaxOpenConnections: maxOpen},
				)
				if err != nil {
					return
				}
				logger.Info(fingerprint)
			}
			logger.Info("REST server started")

			// wait forever and cleanup
			cmn.TrapSignal(func() {
				defer cleanupFunc()
				err := listener.Close()
				logger.Error("error closing listener", "err", err)
			})

			return nil
		},
	}

	cmd.Flags().String(flagListenAddr, "tcp://localhost:1317", "The address for the server to listen on")
	cmd.Flags().Bool(flagInsecure, false, "Do not set up SSL/TLS layer")
	cmd.Flags().String(flagSSLHosts, "", "Comma-separated hostnames and IPs to generate a certificate for")
	cmd.Flags().String(flagSSLCertFile, "", "Path to a SSL certificate file. If not supplied, a self-signed certificate will be generated.")
	cmd.Flags().String(flagSSLKeyFile, "", "Path to a key file; ignored if a certificate file is not supplied.")
	cmd.Flags().String(flagCORS, "", "Set the domains that can make CORS requests (* for all)")
	cmd.Flags().String(client.FlagChainID, "", "Chain ID of Tendermint node")
	cmd.Flags().String(client.FlagNode, "tcp://localhost:26657", "Address of the node to connect to")
	cmd.Flags().Int(flagMaxOpenConnections, 1000, "The number of maximum open connections")
	cmd.Flags().Bool(client.FlagTrustNode, false, "Trust connected full node (don't verify proofs for responses)")
	viper.BindPFlag(client.FlagTrustNode, cmd.Flags().Lookup(client.FlagTrustNode))
	viper.BindPFlag(client.FlagChainID, cmd.Flags().Lookup(client.FlagChainID))
	viper.BindPFlag(client.FlagNode, cmd.Flags().Lookup(client.FlagNode))

	return cmd
}

func createHandler(cdc *codec.Codec) http.Handler {
	r := mux.NewRouter()

	kb, err := keys.GetKeyBase() //XXX
	if err != nil {
		panic(err)
	}

<<<<<<< HEAD
	statikFS, err := fs.New()
	if err != nil {
		panic(err)
	}
	staticServer := http.FileServer(statikFS)
	r.PathPrefix("/swagger-ui/").Handler(http.StripPrefix("/swagger-ui/", staticServer))

	cliCtx := context.NewCLIContext().WithCodec(cdc).WithLogger(os.Stdout)
=======
	cliCtx := context.NewCLIContext().WithCodec(cdc)
>>>>>>> 1e26ba2e

	// TODO: make more functional? aka r = keys.RegisterRoutes(r)
	r.HandleFunc("/version", CLIVersionRequestHandler).Methods("GET")
	r.HandleFunc("/node_version", NodeVersionRequestHandler(cliCtx)).Methods("GET")

	keys.RegisterRoutes(r)
	rpc.RegisterRoutes(cliCtx, r)
	tx.RegisterRoutes(cliCtx, r, cdc)
	auth.RegisterRoutes(cliCtx, r, cdc, "acc")
	bank.RegisterRoutes(cliCtx, r, cdc, kb)
	stake.RegisterRoutes(cliCtx, r, cdc, kb)
	slashing.RegisterRoutes(cliCtx, r, cdc, kb)
	gov.RegisterRoutes(cliCtx, r, cdc)

	return r
}

func validateCertKeyFiles(certFile, keyFile string) error {
	if keyFile == "" {
		return errors.New("a key file is required")
	}
	if _, err := os.Stat(certFile); err != nil {
		return err
	}
	if _, err := os.Stat(keyFile); err != nil {
		return err
	}
	return nil
}<|MERGE_RESOLUTION|>--- conflicted
+++ resolved
@@ -137,7 +137,6 @@
 		panic(err)
 	}
 
-<<<<<<< HEAD
 	statikFS, err := fs.New()
 	if err != nil {
 		panic(err)
@@ -145,10 +144,8 @@
 	staticServer := http.FileServer(statikFS)
 	r.PathPrefix("/swagger-ui/").Handler(http.StripPrefix("/swagger-ui/", staticServer))
 
-	cliCtx := context.NewCLIContext().WithCodec(cdc).WithLogger(os.Stdout)
-=======
 	cliCtx := context.NewCLIContext().WithCodec(cdc)
->>>>>>> 1e26ba2e
+
 
 	// TODO: make more functional? aka r = keys.RegisterRoutes(r)
 	r.HandleFunc("/version", CLIVersionRequestHandler).Methods("GET")
