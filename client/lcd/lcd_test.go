package lcd

import (
	"bytes"
	"encoding/json"
	"net/http"
	"net/http/httptest"
	"os"
	"regexp"
	"testing"

	"github.com/spf13/viper"
<<<<<<< HEAD

	"github.com/cosmos/cosmos-sdk/baseapp"
	"github.com/cosmos/cosmos-sdk/client"
	keys "github.com/cosmos/cosmos-sdk/client/keys"
	"github.com/cosmos/cosmos-sdk/examples/basecoin/app"
	"github.com/cosmos/cosmos-sdk/mock"
	"github.com/cosmos/cosmos-sdk/server"
	"github.com/cosmos/cosmos-sdk/types"
=======
>>>>>>> 4e48996d
	"github.com/stretchr/testify/assert"
	"github.com/stretchr/testify/require"

	abci "github.com/tendermint/abci/types"
	cryptoKeys "github.com/tendermint/go-crypto/keys"
	"github.com/tendermint/tendermint/p2p"
	ctypes "github.com/tendermint/tendermint/rpc/core/types"
	dbm "github.com/tendermint/tmlibs/db"
	"github.com/tendermint/tmlibs/log"

	"github.com/cosmos/cosmos-sdk/baseapp"
	"github.com/cosmos/cosmos-sdk/client"
	keys "github.com/cosmos/cosmos-sdk/client/keys"
	"github.com/cosmos/cosmos-sdk/examples/basecoin/app"
	"github.com/cosmos/cosmos-sdk/server"
)

func TestKeys(t *testing.T) {
	_, db, err := initKeybase(t)
	require.Nil(t, err, "Couldn't init Keybase")

	cdc := app.MakeCodec()
	r := initRouter(cdc)

	// empty keys
	res := request(t, r, "GET", "/keys", nil)
	require.Equal(t, http.StatusOK, res.Code, res.Body.String())
	body := res.Body.String()
	assert.Equal(t, body, "[]", "Expected an empty array")

	// get seed
	res = request(t, r, "GET", "/keys/seed", nil)
	require.Equal(t, http.StatusOK, res.Code, res.Body.String())
	seed := res.Body.String()
	reg, err := regexp.Compile(`([a-z]+ ){12}`)
	require.Nil(t, err)
	match := reg.MatchString(seed)
	assert.True(t, match, "Returned seed has wrong foramt", seed)

	// add key
	var jsonStr = []byte(`{"name":"test_fail", "password":"1234567890"}`)
	res = request(t, r, "POST", "/keys", jsonStr)

	assert.Equal(t, http.StatusBadRequest, res.Code, "Account creation should require a seed")

	jsonStr = []byte(fmt.Sprintf(`{"name":"test", "password":"1234567890", "seed": "%s"}`, seed))
	res = request(t, r, "POST", "/keys", jsonStr)

	assert.Equal(t, http.StatusOK, res.Code, res.Body.String())
	addr := res.Body.String()
	assert.Len(t, addr, 40, "Returned address has wrong format", addr)

	// existing keys
	res = request(t, r, "GET", "/keys", nil)
	require.Equal(t, http.StatusOK, res.Code, res.Body.String())
	var m [1]keys.KeyOutput
	decoder := json.NewDecoder(res.Body)
	err = decoder.Decode(&m)
	require.NoError(t, err)

	assert.Equal(t, m[0].Name, "test", "Did not serve keys name correctly")
	assert.Equal(t, m[0].Address, addr, "Did not serve keys Address correctly")

	// select key
	res = request(t, r, "GET", "/keys/test", nil)
	require.Equal(t, http.StatusOK, res.Code, res.Body.String())
	var m2 keys.KeyOutput
	decoder = json.NewDecoder(res.Body)
	err = decoder.Decode(&m2)

	assert.Equal(t, m2.Name, "test", "Did not serve keys name correctly")
	assert.Equal(t, m2.Address, addr, "Did not serve keys Address correctly")

	// update key
	jsonStr = []byte(`{"old_password":"1234567890", "new_password":"12345678901"}`)
	res = request(t, r, "PUT", "/keys/test", jsonStr)
	require.Equal(t, http.StatusOK, res.Code, res.Body.String())

	// here it should say unauthorized as we changed the password before
	res = request(t, r, "PUT", "/keys/test", jsonStr)
	require.Equal(t, http.StatusUnauthorized, res.Code, res.Body.String())

	// delete key
	jsonStr = []byte(`{"password":"12345678901"}`)
	res = request(t, r, "DELETE", "/keys/test", jsonStr)
	require.Equal(t, http.StatusOK, res.Code, res.Body.String())

	db.Close()
}

func TestVersion(t *testing.T) {
	prepareClient(t)
	cdc := app.MakeCodec()
	r := initRouter(cdc)

	// node info
	res := request(t, r, "GET", "/version", nil)
	require.Equal(t, http.StatusOK, res.Code, res.Body.String())

	reg, err := regexp.Compile(`\d+\.\d+\.\d+(-dev)?`)
	require.Nil(t, err)
	match := reg.MatchString(res.Body.String())
	assert.True(t, match, res.Body.String())
}

func TestNodeStatus(t *testing.T) {
<<<<<<< HEAD
	_, _ = startServer(t)
	// TODO need to kill server after
=======
	ch := server.StartServer(t)
	defer close(ch)
>>>>>>> 4e48996d
	prepareClient(t)

	cdc := app.MakeCodec()
	r := initRouter(cdc)

	// node info
	res := request(t, r, "GET", "/node_info", nil)
	require.Equal(t, http.StatusOK, res.Code, res.Body.String())

	var m p2p.NodeInfo
	decoder := json.NewDecoder(res.Body)
	err := decoder.Decode(&m)
	require.Nil(t, err, "Couldn't parse node info")

	assert.NotEqual(t, p2p.NodeInfo{}, m, "res: %v", res)

	// syncing
	res = request(t, r, "GET", "/syncing", nil)
	require.Equal(t, http.StatusOK, res.Code, res.Body.String())

	assert.Equal(t, "true", res.Body.String())
}

func TestBlock(t *testing.T) {
<<<<<<< HEAD
	_, _ = startServer(t)
	// TODO need to kill server after
=======
	ch := server.StartServer(t)
	defer close(ch)
>>>>>>> 4e48996d
	prepareClient(t)

	cdc := app.MakeCodec()
	r := initRouter(cdc)

	res := request(t, r, "GET", "/blocks/latest", nil)
	require.Equal(t, http.StatusOK, res.Code, res.Body.String())

	var m ctypes.ResultBlock
	decoder := json.NewDecoder(res.Body)
	err := decoder.Decode(&m)
	require.Nil(t, err, "Couldn't parse block")

	assert.NotEqual(t, ctypes.ResultBlock{}, m)

	// --

	res = request(t, r, "GET", "/blocks/1", nil)
	require.Equal(t, http.StatusOK, res.Code, res.Body.String())

	assert.NotEqual(t, ctypes.ResultBlock{}, m)

	// --

	res = request(t, r, "GET", "/blocks/2", nil)
	require.Equal(t, http.StatusNotFound, res.Code, res.Body.String())
}

func TestValidators(t *testing.T) {
<<<<<<< HEAD
	_, _ = startServer(t)
	// TODO need to kill server after
=======
	ch := server.StartServer(t)
	defer close(ch)

>>>>>>> 4e48996d
	prepareClient(t)
	cdc := app.MakeCodec()
	r := initRouter(cdc)

	res := request(t, r, "GET", "/validatorsets/latest", nil)
	require.Equal(t, http.StatusOK, res.Code, res.Body.String())

	var m ctypes.ResultValidators
	decoder := json.NewDecoder(res.Body)
	err := decoder.Decode(&m)
	require.Nil(t, err, "Couldn't parse validatorset")

	assert.NotEqual(t, ctypes.ResultValidators{}, m)

	// --

	res = request(t, r, "GET", "/validatorsets/1", nil)
	require.Equal(t, http.StatusOK, res.Code, res.Body.String())

	assert.NotEqual(t, ctypes.ResultValidators{}, m)

	// --

	res = request(t, r, "GET", "/validatorsets/2", nil)
	require.Equal(t, http.StatusNotFound, res.Code)
}

func TestCoinSend(t *testing.T) {
	addr, seed := startServer(t)
	// TODO need to kill server after
	prepareClient(t)
	cdc := app.MakeCodec()
	r := initRouter(cdc)

	// query empty
	res := request(t, r, "GET", "/accounts/1234567890123456789012345678901234567890", nil)
	require.Equal(t, http.StatusNoContent, res.Code, res.Body.String())

	// query
	res = request(t, r, "GET", "/accounts/"+addr.String(), nil)
	require.Equal(t, http.StatusOK, res.Code, res.Body.String())

	assert.Equal(t, `{
		"coins": [
			{
				"denom": "mycoin",
				"amount": 9007199254740992
			}
		]
	}`, res.Body.String())

	// create account for default coins
	var jsonStr = []byte(fmt.Sprintf(`{"name":"test", "password":"1234567890", "seed": "%s"}`, seed))
	res = request(t, r, "POST", "/keys", jsonStr)
	require.Equal(t, http.StatusOK, res.Code, res.Body.String())

	// create random account
	res = request(t, r, "GET", "/keys/seed", nil)
	require.Equal(t, http.StatusOK, res.Code, res.Body.String())
	receiveSeed := res.Body.String()

	jsonStr = []byte(fmt.Sprintf(`{"name":"receive", "password":"1234567890", "seed": "%s"}`, receiveSeed))
	res = request(t, r, "POST", "/keys", jsonStr)
	require.Equal(t, http.StatusOK, res.Code, res.Body.String())
	receiveAddr := res.Body.String()

	// send
	jsonStr = []byte(`{"name":"test", "password":"1234567890", "amount":[{
		"denom": "mycoin",
		"amount": 1
	}]}`)
	res = request(t, r, "POST", "/accounts/"+receiveAddr+"/send", jsonStr)
	require.Equal(t, http.StatusOK, res.Code, res.Body.String())

	// check if received
	res = request(t, r, "GET", "/accounts/"+receiveAddr, nil)
	require.Equal(t, http.StatusOK, res.Code, res.Body.String())

	assert.Equal(t, `{
		"coins": [
			{
				"denom": "mycoin",
				"amount": 1
			}
		]
	}`, res.Body.String())
}

//__________________________________________________________
// helpers

func defaultLogger() log.Logger {
	return log.NewTMLogger(log.NewSyncWriter(os.Stdout)).With("module", "sdk/app")
}

func prepareClient(t *testing.T) {
	db := dbm.NewMemDB()
	app := baseapp.NewBaseApp(t.Name(), defaultLogger(), db)
	viper.Set(client.FlagNode, "localhost:46657")

	_ = client.GetKeyBase(db)

	header := abci.Header{Height: 1}
	app.BeginBlock(abci.RequestBeginBlock{Header: header})
	app.Commit()
}

<<<<<<< HEAD
// setupViper creates a homedir to run inside,
// and returns a cleanup function to defer
func setupViper() func() {
	rootDir, err := ioutil.TempDir("", "mock-sdk-cmd")
	if err != nil {
		panic(err) // fuck it!
	}
	viper.Set("home", rootDir)
	return func() {
		os.RemoveAll(rootDir)
	}
}

// from baseoind.main
func defaultOptions(addr string) func(args []string) (json.RawMessage, error) {
	return func(args []string) (json.RawMessage, error) {
		opts := fmt.Sprintf(`{
      "accounts": [{
        "address": "%s",
        "coins": [
          {
            "denom": "mycoin",
            "amount": 9007199254740992
          }
        ]
      }]
    }`, addr)
		return json.RawMessage(opts), nil
	}
}

func startServer(t *testing.T) (types.Address, string) {
	defer setupViper()()
	// init server
	addr, secret, err := server.GenerateCoinKey()
	require.NoError(t, err)
	initCmd := server.InitCmd(defaultOptions(addr.String()), log.NewNopLogger())
	err = initCmd.RunE(nil, nil)
	require.NoError(t, err)

	// start server
	viper.Set("with-tendermint", true)
	startCmd := server.StartCmd(mock.NewApp, log.NewNopLogger())
	timeout := time.Duration(3) * time.Second

	err = runOrTimeout(startCmd, timeout)
	require.NoError(t, err)

	return addr, secret
}

// copied from server/start_test.go
func runOrTimeout(cmd *cobra.Command, timeout time.Duration) error {
	done := make(chan error)
	go func(out chan<- error) {
		// this should NOT exit
		err := cmd.RunE(nil, nil)
		if err != nil {
			out <- err
		}
		out <- fmt.Errorf("start died for unknown reasons")
	}(done)
	timer := time.NewTimer(timeout)

	select {
	case err := <-done:
		return err
	case <-timer.C:
		return nil
	}
}

func request(t *testing.T, r http.Handler, method string, path string, payload []byte) *httptest.ResponseRecorder {
	req, err := http.NewRequest(method, path, bytes.NewBuffer(payload))
	require.Nil(t, err)
	res := httptest.NewRecorder()

	r.ServeHTTP(res, req)
	return res
}

=======
>>>>>>> 4e48996d
func initKeybase(t *testing.T) (cryptoKeys.Keybase, *dbm.GoLevelDB, error) {
	os.RemoveAll("./testKeybase")
	db, err := dbm.NewGoLevelDB("keys", "./testKeybase")
	require.Nil(t, err)
	kb := client.GetKeyBase(db)
	keys.SetKeyBase(kb)
	return kb, db, nil
}<|MERGE_RESOLUTION|>--- conflicted
+++ resolved
@@ -10,7 +10,6 @@
 	"testing"
 
 	"github.com/spf13/viper"
-<<<<<<< HEAD
 
 	"github.com/cosmos/cosmos-sdk/baseapp"
 	"github.com/cosmos/cosmos-sdk/client"
@@ -19,8 +18,6 @@
 	"github.com/cosmos/cosmos-sdk/mock"
 	"github.com/cosmos/cosmos-sdk/server"
 	"github.com/cosmos/cosmos-sdk/types"
-=======
->>>>>>> 4e48996d
 	"github.com/stretchr/testify/assert"
 	"github.com/stretchr/testify/require"
 
@@ -127,13 +124,8 @@
 }
 
 func TestNodeStatus(t *testing.T) {
-<<<<<<< HEAD
-	_, _ = startServer(t)
-	// TODO need to kill server after
-=======
 	ch := server.StartServer(t)
 	defer close(ch)
->>>>>>> 4e48996d
 	prepareClient(t)
 
 	cdc := app.MakeCodec()
@@ -158,13 +150,8 @@
 }
 
 func TestBlock(t *testing.T) {
-<<<<<<< HEAD
-	_, _ = startServer(t)
-	// TODO need to kill server after
-=======
 	ch := server.StartServer(t)
 	defer close(ch)
->>>>>>> 4e48996d
 	prepareClient(t)
 
 	cdc := app.MakeCodec()
@@ -194,14 +181,9 @@
 }
 
 func TestValidators(t *testing.T) {
-<<<<<<< HEAD
-	_, _ = startServer(t)
-	// TODO need to kill server after
-=======
 	ch := server.StartServer(t)
 	defer close(ch)
 
->>>>>>> 4e48996d
 	prepareClient(t)
 	cdc := app.MakeCodec()
 	r := initRouter(cdc)
@@ -309,79 +291,6 @@
 	app.Commit()
 }
 
-<<<<<<< HEAD
-// setupViper creates a homedir to run inside,
-// and returns a cleanup function to defer
-func setupViper() func() {
-	rootDir, err := ioutil.TempDir("", "mock-sdk-cmd")
-	if err != nil {
-		panic(err) // fuck it!
-	}
-	viper.Set("home", rootDir)
-	return func() {
-		os.RemoveAll(rootDir)
-	}
-}
-
-// from baseoind.main
-func defaultOptions(addr string) func(args []string) (json.RawMessage, error) {
-	return func(args []string) (json.RawMessage, error) {
-		opts := fmt.Sprintf(`{
-      "accounts": [{
-        "address": "%s",
-        "coins": [
-          {
-            "denom": "mycoin",
-            "amount": 9007199254740992
-          }
-        ]
-      }]
-    }`, addr)
-		return json.RawMessage(opts), nil
-	}
-}
-
-func startServer(t *testing.T) (types.Address, string) {
-	defer setupViper()()
-	// init server
-	addr, secret, err := server.GenerateCoinKey()
-	require.NoError(t, err)
-	initCmd := server.InitCmd(defaultOptions(addr.String()), log.NewNopLogger())
-	err = initCmd.RunE(nil, nil)
-	require.NoError(t, err)
-
-	// start server
-	viper.Set("with-tendermint", true)
-	startCmd := server.StartCmd(mock.NewApp, log.NewNopLogger())
-	timeout := time.Duration(3) * time.Second
-
-	err = runOrTimeout(startCmd, timeout)
-	require.NoError(t, err)
-
-	return addr, secret
-}
-
-// copied from server/start_test.go
-func runOrTimeout(cmd *cobra.Command, timeout time.Duration) error {
-	done := make(chan error)
-	go func(out chan<- error) {
-		// this should NOT exit
-		err := cmd.RunE(nil, nil)
-		if err != nil {
-			out <- err
-		}
-		out <- fmt.Errorf("start died for unknown reasons")
-	}(done)
-	timer := time.NewTimer(timeout)
-
-	select {
-	case err := <-done:
-		return err
-	case <-timer.C:
-		return nil
-	}
-}
-
 func request(t *testing.T, r http.Handler, method string, path string, payload []byte) *httptest.ResponseRecorder {
 	req, err := http.NewRequest(method, path, bytes.NewBuffer(payload))
 	require.Nil(t, err)
@@ -391,8 +300,6 @@
 	return res
 }
 
-=======
->>>>>>> 4e48996d
 func initKeybase(t *testing.T) (cryptoKeys.Keybase, *dbm.GoLevelDB, error) {
 	os.RemoveAll("./testKeybase")
 	db, err := dbm.NewGoLevelDB("keys", "./testKeybase")
